name: verify
on: [push, pull_request]
jobs:
  maven-verify:
    runs-on: ubuntu-18.04
    steps:
      - name: Set up Maven
        uses: stCarolas/setup-maven@v4.3
        with:
          maven-version: 3.8.4
      - uses: actions/checkout@v3
<<<<<<< HEAD
      - name: Set up JDK
        uses: actions/setup-java@v2
=======
      - name: Set up JDK 1.8
        uses: actions/setup-java@v3
>>>>>>> bbe3fa4a
        with:
          distribution: 'temurin'
          java-version: '11'
          cache: 'maven'
      - name: Set up Workspace Enviroment Variable
        run: echo "WORKSPACE=${{ github.workspace }}" >> $GITHUB_ENV        
      - name: Build with Maven  within a virtual X Server Environment
        run: xvfb-run mvn clean verify checkstyle:check pmd:check pmd:cpd-check spotbugs:check -f ./ddk-parent/pom.xml --batch-mode --fail-at-end
      - name: Archive Tycho Surefire Plugin
        if: ${{ failure() }}
        uses: actions/upload-artifact@v3
        with:
          name: tycho-surefire-plugin
          path: ${{ env.GITHUB_WORKSPACE }}/com.avaloq.tools.ddk.xtext.test/target/work/data/.metadata/.log
<|MERGE_RESOLUTION|>--- conflicted
+++ resolved
@@ -1,32 +1,27 @@
-name: verify
-on: [push, pull_request]
-jobs:
-  maven-verify:
-    runs-on: ubuntu-18.04
-    steps:
-      - name: Set up Maven
-        uses: stCarolas/setup-maven@v4.3
-        with:
-          maven-version: 3.8.4
-      - uses: actions/checkout@v3
-<<<<<<< HEAD
-      - name: Set up JDK
-        uses: actions/setup-java@v2
-=======
-      - name: Set up JDK 1.8
-        uses: actions/setup-java@v3
->>>>>>> bbe3fa4a
-        with:
-          distribution: 'temurin'
-          java-version: '11'
-          cache: 'maven'
-      - name: Set up Workspace Enviroment Variable
-        run: echo "WORKSPACE=${{ github.workspace }}" >> $GITHUB_ENV        
-      - name: Build with Maven  within a virtual X Server Environment
-        run: xvfb-run mvn clean verify checkstyle:check pmd:check pmd:cpd-check spotbugs:check -f ./ddk-parent/pom.xml --batch-mode --fail-at-end
-      - name: Archive Tycho Surefire Plugin
-        if: ${{ failure() }}
-        uses: actions/upload-artifact@v3
-        with:
-          name: tycho-surefire-plugin
-          path: ${{ env.GITHUB_WORKSPACE }}/com.avaloq.tools.ddk.xtext.test/target/work/data/.metadata/.log
+name: verify
+on: [push, pull_request]
+jobs:
+  maven-verify:
+    runs-on: ubuntu-18.04
+    steps:
+      - name: Set up Maven
+        uses: stCarolas/setup-maven@v4.3
+        with:
+          maven-version: 3.8.4
+      - uses: actions/checkout@v3
+      - name: Set up JDK 1.8
+        uses: actions/setup-java@v3
+        with:
+          distribution: 'temurin'
+          java-version: '11'
+          cache: 'maven'
+      - name: Set up Workspace Enviroment Variable
+        run: echo "WORKSPACE=${{ github.workspace }}" >> $GITHUB_ENV        
+      - name: Build with Maven  within a virtual X Server Environment
+        run: xvfb-run mvn clean verify checkstyle:check pmd:check pmd:cpd-check spotbugs:check -f ./ddk-parent/pom.xml --batch-mode --fail-at-end
+      - name: Archive Tycho Surefire Plugin
+        if: ${{ failure() }}
+        uses: actions/upload-artifact@v3
+        with:
+          name: tycho-surefire-plugin
+          path: ${{ env.GITHUB_WORKSPACE }}/com.avaloq.tools.ddk.xtext.test/target/work/data/.metadata/.log
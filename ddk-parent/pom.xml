--- conflicted
+++ resolved
@@ -1,4 +1,3 @@
-<<<<<<< HEAD
 <project xmlns="http://maven.apache.org/POM/4.0.0" xmlns:xsi="http://www.w3.org/2001/XMLSchema-instance"
   xsi:schemaLocation="http://maven.apache.org/POM/4.0.0 http://maven.apache.org/xsd/maven-4.0.0.xsd">
   <modelVersion>4.0.0</modelVersion>
@@ -8,7 +7,7 @@
 
   <groupId>com.avaloq.tools.ddk</groupId>
   <artifactId>ddk-parent</artifactId>
-  <version>7.4.0-SNAPSHOT</version>
+  <version>8.2.0-SNAPSHOT</version>
   <packaging>pom</packaging>
 
   <properties>
@@ -47,8 +46,8 @@
     <test.testClass>com.avaloq.tools.ddk.xtext.AllTests</test.testClass>
 
     <!-- maven plugin versions -->
-    <checkstyle.plugin.version>2.17</checkstyle.plugin.version>
-    <checkstyle.version>6.19</checkstyle.version>
+    <checkstyle.plugin.version>3.1.1</checkstyle.plugin.version>
+    <checkstyle.version>8.42</checkstyle.version>
     <clean.version>2.4.1</clean.version>
     <deploy.version>2.8.2</deploy.version>
     <findbugs.plugin.version>3.0.4</findbugs.plugin.version><!-- Maven plug-in 3.0.4 uses FindBugs 3.0.1 -->
@@ -303,7 +302,9 @@
           <logViolationsToConsole>true</logViolationsToConsole>
           <consoleOutput>true</consoleOutput>
           <linkXRef>false</linkXRef>
-          <sourceDirectory>src</sourceDirectory>
+          <sourceDirectories>
+            <sourceDirectory>src</sourceDirectory>
+          </sourceDirectories>
           <configLocation>${checkstyle.configLocation}</configLocation>
           <propertyExpansion>config_loc=${workspace}/ddk-configuration/checkstyle</propertyExpansion>
         </configuration>
@@ -387,395 +388,3 @@
     </profile>
   </profiles>
 </project>
-=======
-<project xmlns="http://maven.apache.org/POM/4.0.0" xmlns:xsi="http://www.w3.org/2001/XMLSchema-instance"
-  xsi:schemaLocation="http://maven.apache.org/POM/4.0.0 http://maven.apache.org/xsd/maven-4.0.0.xsd">
-  <modelVersion>4.0.0</modelVersion>
-  <prerequisites>
-    <maven>3.0</maven>
-  </prerequisites>
-
-  <groupId>com.avaloq.tools.ddk</groupId>
-  <artifactId>ddk-parent</artifactId>
-  <version>8.2.0-SNAPSHOT</version>
-  <packaging>pom</packaging>
-
-  <properties>
-
-    <!-- build parameter -->
-    <maven.deploy.skip>true</maven.deploy.skip>
-    <project.build.sourceEncoding>UTF-8</project.build.sourceEncoding>
-    <target.platform>ddk</target.platform>
-    <workspace>${env.WORKSPACE}</workspace>
-
-    <!-- OSGI parameter -->
-    <osgi.os>win32</osgi.os>
-    <osgi.ws>win32</osgi.ws>
-    <osgi.arch>x86_64</osgi.arch>
-
-    <!-- runtime parameter -->
-    <runtime.pluginCustomization></runtime.pluginCustomization>
-    <!-- add the following to runtime.javaOptions to enable debugging: -Xdebug -Xrunjdwp:transport=dt_socket,server=y,suspend=y,address=8000 -Xnoagent -Djava.compiler=NONE -->
-    <runtime.javaOptions>-Xms256m -Xmx1g -Dfile.encoding=UTF-8</runtime.javaOptions>
-    <runtime.product>org.eclipse.sdk.ide</runtime.product>
-    <runtime.logbackConfig>${workspace}/ddk-configuration/logging/logback-config.xml</runtime.logbackConfig>
-
-    <!-- analysis parameter -->
-    <compiler.showWarnings>true</compiler.showWarnings>
-    <pmd.ruleset>${workspace}/ddk-configuration/pmd/ruleset.xml</pmd.ruleset>
-    <pmd.test.ruleset>${workspace}/ddk-configuration/pmd/ruleset-test.xml</pmd.test.ruleset>
-    <pmd.cpd.min>100000</pmd.cpd.min>
-    <checkstyle.configLocation>${workspace}/ddk-configuration/checkstyle/avaloq.xml</checkstyle.configLocation>
-    <checkstyle.test.configLocation>${workspace}/ddk-configuration/checkstyle/avaloq-test.xml</checkstyle.test.configLocation>
-    <findbugs.excludeFilterFile>${workspace}/ddk-configuration/findbugs/exclusion-filter.xml</findbugs.excludeFilterFile>
-    <findbugs.maxHeap>2048</findbugs.maxHeap>
-
-    <!-- test parameter-->
-    <test.javaOptions>${runtime.javaOptions}</test.javaOptions>
-    <test.timeout>1800</test.timeout>
-    <test.testClass>com.avaloq.tools.ddk.xtext.AllTests</test.testClass>
-
-    <!-- maven plugin versions -->
-    <checkstyle.plugin.version>3.1.1</checkstyle.plugin.version>
-    <checkstyle.version>8.42</checkstyle.version>
-    <clean.version>2.4.1</clean.version>
-    <deploy.version>2.8.2</deploy.version>
-    <findbugs.plugin.version>3.0.4</findbugs.plugin.version><!-- Maven plug-in 3.0.4 uses FindBugs 3.0.1 -->
-    <pmd.plugin.version>3.6</pmd.plugin.version><!-- Maven plug-in 3.6 uses PMD 5.3.5 -->
-    <tycho.version>1.6.0</tycho.version>
-    <xtend.version>2.23.0</xtend.version>
-  </properties>
-
-  <modules>
-    <module>../ddk-target</module>
-    <module>../ddk-repository</module>
-    <module>../com.avaloq.tools.ddk.runtime.feature</module>
-    <module>../com.avaloq.tools.ddk.feature</module>
-    <module>../com.avaloq.tools.ddk.runtime.source.feature</module>
-    <module>../com.avaloq.tools.ddk.source.feature</module>
-    <module>../com.avaloq.tools.ddk.xtext</module>
-    <module>../com.avaloq.tools.ddk.xtext.builder</module>
-    <module>../com.avaloq.tools.ddk.xtext.builder.ui</module>
-    <module>../com.avaloq.tools.ddk.xtext.common.types</module>
-    <module>../com.avaloq.tools.ddk.xtext.common.types.ui</module>
-    <module>../com.avaloq.tools.ddk.xtext.common.ui</module>
-    <module>../com.avaloq.tools.ddk.xtext.export</module>
-    <module>../com.avaloq.tools.ddk.xtext.export.generator</module>
-    <module>../com.avaloq.tools.ddk.xtext.export.test</module>
-    <module>../com.avaloq.tools.ddk.xtext.export.ui</module>
-    <module>../com.avaloq.tools.ddk.xtext.expression</module>
-    <module>../com.avaloq.tools.ddk.xtext.expression.ui</module>
-    <module>../com.avaloq.tools.ddk.xtext.format</module>
-    <module>../com.avaloq.tools.ddk.xtext.format.generator</module>
-    <module>../com.avaloq.tools.ddk.xtext.format.test</module>
-    <module>../com.avaloq.tools.ddk.xtext.format.ui</module>
-    <module>../com.avaloq.tools.ddk.xtext.generator</module>
-    <module>../com.avaloq.tools.ddk.xtext.generator.test</module>
-    <module>../com.avaloq.tools.ddk.xtext.scope</module>
-    <module>../com.avaloq.tools.ddk.xtext.scope.generator</module>
-    <module>../com.avaloq.tools.ddk.xtext.scope.ui</module>
-    <module>../com.avaloq.tools.ddk.xtext.test</module>
-    <module>../com.avaloq.tools.ddk.xtext.test.core</module>
-    <module>../com.avaloq.tools.ddk.xtext.ui</module>
-    <module>../com.avaloq.tools.ddk.xtext.ui.test</module>
-    <module>../com.avaloq.tools.ddk.xtext.valid</module>
-    <module>../com.avaloq.tools.ddk.xtext.valid.generator</module>
-    <module>../com.avaloq.tools.ddk.xtext.valid.test</module>
-    <module>../com.avaloq.tools.ddk.xtext.valid.ui</module>
-    <module>../com.avaloq.tools.ddk.test.core</module>
-    <module>../com.avaloq.tools.ddk.test.ui</module>
-    <module>../com.avaloq.tools.ddk.test.ui.test</module>
-    <module>../com.avaloq.tools.ddk.check.core</module>
-    <module>../com.avaloq.tools.ddk.check.generator</module>
-    <module>../com.avaloq.tools.ddk.check.lib</module>
-    <module>../com.avaloq.tools.ddk.check.ui</module>
-    <module>../com.avaloq.tools.ddk.check.runtime.core</module>
-    <module>../com.avaloq.tools.ddk.check.runtime.ui</module>
-    <module>../com.avaloq.tools.ddk.check.core.test</module>
-    <module>../com.avaloq.tools.ddk.check.runtime.core.test</module>
-    <module>../com.avaloq.tools.ddk.check.ui.test</module>
-    <module>../com.avaloq.tools.ddk.check.test.runtime</module>
-    <module>../com.avaloq.tools.ddk.check.test.runtime.tests</module>
-    <module>../com.avaloq.tools.ddk.check.test.runtime.ui</module>
-    <module>../com.avaloq.tools.ddk.checkcfg.core</module>
-    <module>../com.avaloq.tools.ddk.checkcfg.core.test</module>
-    <module>../com.avaloq.tools.ddk.checkcfg.ui</module>
-    <module>../com.avaloq.tools.ddk.checkcfg.ui.test</module>
-    <module>../com.avaloq.tools.ddk.sample.helloworld</module>
-    <module>../com.avaloq.tools.ddk.sample.helloworld.ui</module>
-    <module>../com.avaloq.tools.ddk.sample.helloworld.ui.test</module>
-    <module>../com.avaloq.tools.ddk.typesystem</module>
-    <module>../com.avaloq.tools.ddk.typesystem.test</module>
-    <module>../com.avaloq.tools.ddk.xtextspy</module>
-    <module>../com.avaloq.tools.ddk.xtextspy.test</module>
-  </modules>
-
-  <distributionManagement>
-    <repository>
-      <id>${releaseRepoId}</id>
-      <name>${releaseRepoName}</name>
-      <url>${releaseRepoUrl}</url>
-    </repository>
-    <snapshotRepository>
-      <id>${snapshotRepoId}</id>
-      <name>${snapshotRepoName}</name>
-      <url>${snapshotRepoUrl}</url>
-    </snapshotRepository>
-  </distributionManagement>
-
-  <build>
-    <plugins>
-      <plugin>
-        <groupId>org.apache.maven.plugins</groupId>
-        <artifactId>maven-deploy-plugin</artifactId>
-        <version>${deploy.version}</version>
-        <configuration>
-          <deployAtEnd>true</deployAtEnd>
-          <skip>${maven.deploy.skip}</skip>
-        </configuration>
-      </plugin>
-      <plugin>
-        <groupId>org.eclipse.tycho</groupId>
-        <artifactId>tycho-maven-plugin</artifactId>
-        <version>${tycho.version}</version>
-        <extensions>true</extensions>
-      </plugin>
-      <plugin>
-        <groupId>org.eclipse.tycho</groupId>
-        <artifactId>target-platform-configuration</artifactId>
-        <version>${tycho.version}</version>
-        <configuration>
-          <resolver>p2</resolver>
-          <target>
-            <artifact>
-              <groupId>com.avaloq.tools.ddk</groupId>
-              <artifactId>ddk-target</artifactId>
-              <version>${project.version}</version>
-              <classifier>${target.platform}</classifier>
-            </artifact>
-          </target>
-          <ignoreTychoRepositories>true</ignoreTychoRepositories>
-          <environments>
-            <environment>
-              <os>${osgi.os}</os>
-              <ws>${osgi.ws}</ws>
-              <arch>${osgi.arch}</arch>
-            </environment>
-          </environments>
-        </configuration>
-      </plugin>
-      <plugin>
-        <groupId>org.eclipse.tycho</groupId>
-        <artifactId>tycho-compiler-plugin</artifactId>
-        <version>${tycho.version}</version>
-        <configuration>
-          <showDeprecation>${compiler.showWarnings}</showDeprecation>
-          <showWarnings>${compiler.showWarnings}</showWarnings>
-          <useProjectSettings>false</useProjectSettings>
-          <source>1.8</source>
-          <target>1.8</target>
-          <!-- Disable 'Unsupported @SuppressWarnings' warnings More information
-            about the eclipse compiler warning configuration: http://www.jarvana.com/jarvana/view/org/eclipse/jdt/doc/isv/3.2.1-r321_v20060907/isv-3.2.1-r321_v20060907.jar!/guide/jdt_api_compile.htm -->
-          <compilerArgument>-warn:-warningToken,discouraged</compilerArgument>
-        </configuration>
-      </plugin>
-      <plugin>
-        <groupId>org.eclipse.tycho</groupId>
-        <artifactId>tycho-packaging-plugin</artifactId>
-        <version>${tycho.version}</version>
-        <configuration>
-          <format>'v'yyyyMMdd-HHmm</format>
-          <archive>
-            <manifestEntries>
-            </manifestEntries>
-          </archive>
-        </configuration>
-      </plugin>
-      <plugin>
-        <groupId>org.eclipse.xtend</groupId>
-        <artifactId>xtend-maven-plugin</artifactId>
-        <version>${xtend.version}</version>
-        <executions>
-          <execution>
-            <id>xtend-generate</id>
-            <phase>generate-sources</phase>
-            <goals>
-              <goal>compile</goal>
-              <goal>testCompile</goal>
-            </goals>
-            <configuration>
-              <outputDirectory>${basedir}/xtend-gen/</outputDirectory>
-              <testOutputDirectory>${basedir}/xtend-gen/</testOutputDirectory>
-            </configuration>
-          </execution>
-        </executions>
-      </plugin>
-      <plugin>
-        <groupId>org.eclipse.tycho</groupId>
-        <artifactId>tycho-surefire-plugin</artifactId>
-        <version>${tycho.version}</version>
-        <configuration>
-          <skip>true</skip> <!-- activated only in/for com.avaloq.tools.ddk.xtext.test bundle -->
-        </configuration>
-      </plugin>
-      <plugin>
-        <groupId>org.eclipse.tycho</groupId>
-        <artifactId>tycho-source-plugin</artifactId>
-        <version>${tycho.version}</version>
-        <executions>
-          <execution>
-            <id>plugin-source</id>
-            <goals>
-              <goal>plugin-source</goal>
-            </goals>
-          </execution>
-        </executions>
-        <configuration>
-          <archive>
-            <manifestEntries>
-            </manifestEntries>
-          </archive>
-        </configuration>
-      </plugin>
-      <plugin>
-        <groupId>org.eclipse.tycho.extras</groupId>
-        <artifactId>tycho-source-feature-plugin</artifactId>
-        <version>${tycho.version}</version>
-        <configuration>
-          <archive>
-            <manifestEntries>
-            </manifestEntries>
-          </archive>
-        </configuration>
-      </plugin>
-      <plugin>
-        <groupId>org.eclipse.tycho</groupId>
-        <artifactId>tycho-versions-plugin</artifactId>
-        <version>${tycho.version}</version>
-      </plugin>
-      <plugin>
-        <groupId>org.apache.maven.plugins</groupId>
-        <artifactId>maven-pmd-plugin</artifactId>
-        <version>${pmd.plugin.version}</version>
-        <configuration>
-          <targetJdk>1.8</targetJdk>
-          <minimumTokens>${pmd.cpd.min}</minimumTokens>
-          <aggregate>true</aggregate>
-          <failOnViolation>true</failOnViolation>
-          <printFailingErrors>true</printFailingErrors>
-          <verbose>true</verbose>
-          <linkXRef>false</linkXRef>
-          <rulesets>
-            <ruleset>${pmd.ruleset}</ruleset>
-          </rulesets>
-          <excludeRoots>
-            <excludeRoot>${basedir}/src-gen</excludeRoot>
-            <excludeRoot>${basedir}/src-model</excludeRoot>
-            <excludeRoot>${basedir}/xtend-gen</excludeRoot>
-          </excludeRoots>
-        </configuration>
-      </plugin>
-      <plugin>
-        <groupId>org.apache.maven.plugins</groupId>
-        <artifactId>maven-checkstyle-plugin</artifactId>
-        <version>${checkstyle.plugin.version}</version>
-        <dependencies>
-          <dependency>
-            <groupId>com.puppycrawl.tools</groupId>
-            <artifactId>checkstyle</artifactId>
-            <version>${checkstyle.version}</version>
-          </dependency>
-        </dependencies>
-        <configuration>
-          <violationSeverity>warning</violationSeverity>
-          <failOnViolation>true</failOnViolation>
-          <logViolationsToConsole>true</logViolationsToConsole>
-          <consoleOutput>true</consoleOutput>
-          <linkXRef>false</linkXRef>
-          <sourceDirectories>
-            <sourceDirectory>src</sourceDirectory>
-          </sourceDirectories>
-          <configLocation>${checkstyle.configLocation}</configLocation>
-          <propertyExpansion>config_loc=${workspace}/ddk-configuration/checkstyle</propertyExpansion>
-        </configuration>
-      </plugin>
-      <plugin>
-        <groupId>org.codehaus.mojo</groupId>
-        <artifactId>findbugs-maven-plugin</artifactId>
-        <version>${findbugs.plugin.version}</version>
-        <configuration>
-          <skip>true</skip><!-- Remove this once all Findbugs violations have been fixed -->
-          <findbugsXmlOutput>false</findbugsXmlOutput>
-          <failOnError>true</failOnError>
-          <maxHeap>${findbugs.maxHeap}</maxHeap>
-          <maxRank>15</maxRank>
-          <threshold>Low</threshold>
-          <excludeFilterFile>${findbugs.excludeFilterFile}</excludeFilterFile>
-          <maxHeap>1024</maxHeap>
-        </configuration>
-      </plugin>
-    </plugins>
-    <pluginManagement>
-      <plugins>
-    <plugin>
-          <artifactId>maven-clean-plugin</artifactId>
-          <version>${clean.version}</version>
-          <configuration>
-            <filesets>
-              <fileset>
-                <directory>xtend-gen</directory>
-                <includes>
-                  <include>**</include>
-                </includes>
-              </fileset>
-            </filesets>
-          </configuration>
-        </plugin>
-      </plugins>
-    </pluginManagement>
-  </build>
-  <profiles>
-    <profile>
-      <activation>
-        <os>
-          <arch>amd64</arch>
-          <family>windows</family>
-        </os>
-      </activation>
-      <id>64bit_windows</id>
-      <properties>
-        <osgi.arch>x86_64</osgi.arch>
-      </properties>
-    </profile>
-    <profile>
-      <activation>
-        <os>
-          <name>sunos</name>
-          <family>unix</family>
-        </os>
-      </activation>
-      <id>solaris</id>
-      <properties>
-        <osgi.os>solaris</osgi.os>
-        <osgi.ws>gtk</osgi.ws>
-        <osgi.arch>x86</osgi.arch>
-      </properties>
-    </profile>
-    <profile>
-      <activation>
-        <os>
-          <name>linux</name>
-          <arch>amd64</arch>
-          <family>unix</family>
-        </os>
-      </activation>
-      <id>64bit_linux</id>
-      <properties>
-        <osgi.os>linux</osgi.os>
-        <osgi.ws>gtk</osgi.ws>
-        <osgi.arch>x86_64</osgi.arch>
-      </properties>
-    </profile>
-  </profiles>
-</project>
->>>>>>> 09d54398
